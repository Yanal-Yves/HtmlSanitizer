--- conflicted
+++ resolved
@@ -460,12 +460,7 @@
         public IHtmlDocument SanitizeDom(string html, string baseUrl = "")
         {
             var parser = HtmlParserFactory();
-<<<<<<< HEAD
-            var dom = parser.ParseDocument("<html><body></body></html>");
-            dom.Body.InnerHtml = html;
-=======
-            var dom = parser.Parse("<html><body>" + html);
->>>>>>> a258535f
+            var dom = parser.ParseDocument("<html><body>" + html);
 
             DoSanitize(dom, dom.Body, baseUrl);
 
@@ -484,13 +479,7 @@
             var parser = HtmlParserFactory();
             var dom = parser.ParseDocument(html);
 
-<<<<<<< HEAD
-            DoSanitize(dom, dom.DocumentElement, baseUrl);
-=======
-            using (var dom = parser.Parse(html))
-            {
-                DoSanitize(dom, dom, baseUrl);
->>>>>>> a258535f
+            DoSanitize(dom, dom, baseUrl);
 
             var output = dom.ToHtml(outputFormatter ?? OutputFormatter);
 
@@ -509,13 +498,7 @@
             var parser = HtmlParserFactory();
             var dom = parser.ParseDocument(html);
 
-<<<<<<< HEAD
-            DoSanitize(dom, dom.DocumentElement, baseUrl);
-=======
-            using (var dom = parser.Parse(html))
-            {
-                DoSanitize(dom, dom, baseUrl);
->>>>>>> a258535f
+            DoSanitize(dom, dom, baseUrl);
 
             var output = dom.ToHtml(outputFormatter ?? OutputFormatter);
 
